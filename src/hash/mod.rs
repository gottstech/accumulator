use crate::util::int;
use rug::Integer;
use std::hash::{Hash, Hasher};

mod blake2b;
pub use blake2b::Blake2b;
pub mod primality;

/// Like std::hash::Hasher, but general over output type.
pub trait GeneralHasher: Hasher {
  type Output;
  /// Similar to Hasher::finish, but consumes self.
  fn finalize(self) -> Self::Output;
}

// Note: we explicitly pass in the hasher constructor so we don't have to specify its type via
// generics. Rust has poor support for type applications, so if we wanted to pass H at the
// type-level, we'd need to fully specify T as well, which is a pain in the ass.
//
// Instead of writing:
// hash::<Blake2b, (&G::Elem, &BigUint, &G::Elem)>(&(base, exp, result))
//
// This lets us write:
// hash(&Blake2b::default, &(base, exp, result))
pub fn hash<H: GeneralHasher, T: Hash + ?Sized>(new_hasher: &Fn() -> H, t: &T) -> H::Output {
  let mut h = new_hasher();
  t.hash(&mut h);
  h.finalize()
}

/// Hashes t with an incrementing counter until a prime is found.
///
/// REVIEW: This fn currently uses rug's implementation of Miller-Rabin for primality checking.
/// Our version (which is possibly more likely to be correct, idk) is 30% slower. (700us vs 1ms).
/// We should make optimizations to is_prob_prime.
pub fn hash_to_prime<H: GeneralHasher, T: Hash + ?Sized>(new_hasher: &Fn() -> H, t: &T) -> Integer
where
  Integer: From<H::Output>,
{
  let mut counter = 0u64;
  loop {
<<<<<<< HEAD
    let mut candidate_prime = int(hash(new_hasher, &(t, counter)));
    // make the candidate prime odd. This gives ~4% performance gain on a 2018 macbook pro.
    candidate_prime.set_bit(0, true);
    // if primality::is_prob_prime(&candidate_prime) {
    //   return candidate_prime;
    // }
    // counter += 1;
    match candidate_prime.is_probably_prime(32) {
      IsPrime::Probably => return candidate_prime, // TODO: Panic?
      IsPrime::Yes => return candidate_prime,
      IsPrime::No => counter += 1,
    };
=======
    // REVIEW: If possible, set the last bit to 1 (thus making the candidate prime odd) without
    // allocating a new Integer.
    let candidate_prime = int(hash(new_hasher, &(t, counter)));
    if primality::is_prob_prime(&candidate_prime) {
      return candidate_prime;
    }
    counter += 1;
>>>>>>> d4f9e1ad
  }
}

#[cfg(test)]
mod tests {
  use super::*;

  #[test]
  fn test_blake2() {
    let data = b"martian cyborg gerbil attack";
    hash(&Blake2b::default, data);
  }

  #[test]
  fn test_hash_to_prime() {
    let b_1 = "boom i got ur boyfriend";
    let b_2 = "boom i got ur boyfriene";
    assert_ne!(b_1, b_2);
    let h_1 = hash_to_prime(&Blake2b::default, b_1);
    let h_2 = hash_to_prime(&Blake2b::default, b_2);
    assert_ne!(h_1, h_2);
    assert!(primality::is_prob_prime(&h_1));
    assert!(primality::is_prob_prime(&h_2));
  }
}<|MERGE_RESOLUTION|>--- conflicted
+++ resolved
@@ -29,38 +29,19 @@
 }
 
 /// Hashes t with an incrementing counter until a prime is found.
-///
-/// REVIEW: This fn currently uses rug's implementation of Miller-Rabin for primality checking.
-/// Our version (which is possibly more likely to be correct, idk) is 30% slower. (700us vs 1ms).
-/// We should make optimizations to is_prob_prime.
 pub fn hash_to_prime<H: GeneralHasher, T: Hash + ?Sized>(new_hasher: &Fn() -> H, t: &T) -> Integer
 where
   Integer: From<H::Output>,
 {
   let mut counter = 0u64;
   loop {
-<<<<<<< HEAD
     let mut candidate_prime = int(hash(new_hasher, &(t, counter)));
     // make the candidate prime odd. This gives ~4% performance gain on a 2018 macbook pro.
     candidate_prime.set_bit(0, true);
-    // if primality::is_prob_prime(&candidate_prime) {
-    //   return candidate_prime;
-    // }
-    // counter += 1;
-    match candidate_prime.is_probably_prime(32) {
-      IsPrime::Probably => return candidate_prime, // TODO: Panic?
-      IsPrime::Yes => return candidate_prime,
-      IsPrime::No => counter += 1,
-    };
-=======
-    // REVIEW: If possible, set the last bit to 1 (thus making the candidate prime odd) without
-    // allocating a new Integer.
-    let candidate_prime = int(hash(new_hasher, &(t, counter)));
     if primality::is_prob_prime(&candidate_prime) {
       return candidate_prime;
     }
     counter += 1;
->>>>>>> d4f9e1ad
   }
 }
 
