<<<<<<< HEAD
=======
// apparently this is needed before mod statements to properly import macros
#[macro_use]
extern crate uint;
#[macro_use]
extern crate serde_derive;

>>>>>>> aebd4f12
pub mod accumulator;
mod group;
mod hash;
pub mod proof;<|MERGE_RESOLUTION|>--- conflicted
+++ resolved
@@ -1,12 +1,6 @@
-<<<<<<< HEAD
-=======
-// apparently this is needed before mod statements to properly import macros
-#[macro_use]
-extern crate uint;
 #[macro_use]
 extern crate serde_derive;
 
->>>>>>> aebd4f12
 pub mod accumulator;
 mod group;
 mod hash;
